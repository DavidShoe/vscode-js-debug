/*---------------------------------------------------------
 * Copyright (C) Microsoft Corporation. All rights reserved.
 *--------------------------------------------------------*/

import { CancellationToken } from 'vscode';
import * as nls from 'vscode-nls';
import { generateBreakpointIds } from './adapter/breakpoints';
import { DebugAdapter } from './adapter/debugAdapter';
import { Thread } from './adapter/threads';
import { CancellationTokenSource, TaskCancelledError } from './common/cancellation';
import { IDisposable, EventEmitter } from './common/events';
import { LogTag, resolveLoggerOptions } from './common/logging';
import { logger } from './common/logging/logger';
import * as urlUtils from './common/urlUtils';
import {
  AnyLaunchConfiguration,
  AnyResolvingConfiguration,
  applyDefaults,
  isNightly,
} from './configuration';
import Dap from './dap/api';
import DapConnection from './dap/connection';
import * as errors from './dap/errors';
import { ILauncher, ILaunchResult, ITarget } from './targets/targets';
import { RawTelemetryReporterToDap } from './telemetry/telemetryReporter';
import { filterErrorsReportedToTelemetry } from './telemetry/unhandledErrorReporter';
<<<<<<< HEAD
import { ScriptSkipper } from './adapter/scriptSkipper';
import Cdp from './cdp/api';
=======
import { ITargetOrigin } from './targets/targetOrigin';
import { IAsyncStackPolicy, getAsyncStackPolicy } from './adapter/asyncStackPolicy';
>>>>>>> 7c1a18c9

const localize = nls.loadMessageBundle();

export interface IBinderDelegate {
  acquireDap(target: ITarget): Promise<DapConnection>;
  // Returns whether we should disable child session treatment.
  initAdapter(debugAdapter: DebugAdapter, target: ITarget): Promise<boolean>;
  releaseDap(target: ITarget): void;
}

export class Binder implements IDisposable {
  private _delegate: IBinderDelegate;
  private _disposables: IDisposable[];
  private _threads = new Map<ITarget, { thread: Thread; debugAdapter: DebugAdapter }>();
  private _launchers = new Set<ILauncher>();
  private _terminationCount = 0;
  private _onTargetListChangedEmitter = new EventEmitter<void>();
  readonly onTargetListChanged = this._onTargetListChangedEmitter.event;
  private _dap: Promise<Dap.Api>;
  private _targetOrigin: ITargetOrigin;
  private _launchParams?: AnyLaunchConfiguration;
  private _rawTelemetryReporter: RawTelemetryReporterToDap | undefined;
  private _clientCapabilities: Dap.InitializeParams | undefined;
<<<<<<< HEAD
  private _scriptSkipper?: ScriptSkipper;
=======
  private _asyncStackPolicy?: IAsyncStackPolicy;
>>>>>>> 7c1a18c9

  constructor(
    delegate: IBinderDelegate,
    connection: DapConnection,
    launchers: ILauncher[],
    targetOrigin: ITargetOrigin,
  ) {
    this._delegate = delegate;
    this._dap = connection.dap();
    this._targetOrigin = targetOrigin;
    this._disposables = [this._onTargetListChangedEmitter, logger];

    for (const launcher of launchers) {
      this._launchers.add(launcher);
      launcher.onTargetListChanged(
        () => {
          const targets = this.targetList();
          this._attachToNewTargets(targets);
          this._detachOrphanThreads(targets);
          this._onTargetListChangedEmitter.fire();
        },
        undefined,
        this._disposables,
      );
    }

    this._dap.then(dap => {
      this._rawTelemetryReporter = new RawTelemetryReporterToDap(dap);
      dap.on('initialize', async clientCapabilities => {
        this._clientCapabilities = clientCapabilities;
        const capabilities = DebugAdapter.capabilities();
        if (clientCapabilities.clientID === 'vscode') {
          filterErrorsReportedToTelemetry();
        }

        setTimeout(() => {
          dap.initialized({});
        }, 0);
        return capabilities;
      });
      dap.on('setExceptionBreakpoints', async () => ({}));
      dap.on('setBreakpoints', async params => {
        return {
          breakpoints: generateBreakpointIds(params).map(id => ({
            id,
            verified: false,
            message: localize('breakpoint.provisionalBreakpoint', `Unbound breakpoint`),
          })),
        }; // TODO: Put a useful message here
      });
      dap.on('configurationDone', async () => ({}));
      dap.on('threads', async () => ({ threads: [] }));
      dap.on('loadedSources', async () => ({ sources: [] }));
      dap.on('breakpointLocations', () => Promise.resolve({ breakpoints: [] }));
      dap.on('attach', params =>
        this._boot(applyDefaults(params as AnyResolvingConfiguration), dap),
      );
      dap.on('launch', params =>
        this._boot(applyDefaults(params as AnyResolvingConfiguration), dap),
      );
      dap.on('terminate', async () => {
        await Promise.all([...this._launchers].map(l => l.terminate()));
        return {};
      });
      dap.on('disconnect', async () => {
        await Promise.all([...this._launchers].map(l => l.disconnect()));
        return {};
      });
      dap.on('restart', async () => {
        await this._restart();
        return {};
      });
    });
  }

  private async _boot(params: AnyLaunchConfiguration, dap: Dap.Api) {
    warnNightly(dap);
    logger.setup(resolveLoggerOptions(dap, params.trace));

    const cts = CancellationTokenSource.withTimeout(params.timeout);

    if (params.rootPath) params.rootPath = urlUtils.platformPathToPreferredCase(params.rootPath);
    this._launchParams = params;
    this._scriptSkipper = new ScriptSkipper(this._launchParams.skipFiles);
    let results = await Promise.all(
      [...this._launchers].map(l => this._launch(l, params, cts.token)),
    );
    results = results.filter(result => !!result);
    if (results.length) return errors.createUserError(results.join('\n'));
    return {};
  }

  async _restart() {
    await Promise.all([...this._launchers].map(l => l.restart()));
  }

  async _launch(
    launcher: ILauncher,
    params: AnyLaunchConfiguration,
    cancellationToken: CancellationToken,
  ): Promise<string | undefined> {
    const result = await this.captureLaunch(launcher, params, cancellationToken);
    if (result.error) {
      return result.error;
    }

    if (!result.blockSessionTermination) {
      return;
    }

    ++this._terminationCount;
    launcher.onTerminated(
      result => {
        this._launchers.delete(launcher);
        this._detachOrphanThreads(this.targetList(), { restart: result.restart });
        this._onTargetListChangedEmitter.fire();
        if (!--this._terminationCount) {
          this._dap.then(dap => dap.terminated({ restart: result.restart }));
        }
      },
      undefined,
      this._disposables,
    );
  }

  /**
   * Launches the debug target, returning any the resolved result. Does a
   * bunch of mangling to log things, catch uncaught errors,
   * and format timeouts correctly.
   */
  private async captureLaunch(
    launcher: ILauncher,
    params: AnyLaunchConfiguration,
    cancellationToken: CancellationToken,
  ): Promise<ILaunchResult> {
    const name = launcher.constructor.name;

    let result: ILaunchResult;
    try {
      result = await launcher.launch(
        params,
        { cancellationToken, targetOrigin: this._targetOrigin, dap: await this._dap },
        this._rawTelemetryReporter!,
        this._clientCapabilities!,
      );
    } catch (e) {
      if (e instanceof TaskCancelledError) {
        result = {
          error: localize('errors.timeout', '{0}: timeout after {1}ms', e.message, params.timeout),
        };
      }

      result = { error: e.message };
    }

    if (result.error) {
      // Assume it was precipiated from some timeout, if we got an error after cancellation
      if (cancellationToken.isCancellationRequested) {
        result.error = localize(
          'errors.timeout',
          '{0}: timeout after {1}ms',
          result.error,
          params.timeout,
        );
      }

      logger.warn(LogTag.RuntimeLaunch, 'Launch returned error', { error: result.error, name });
    } else if (result.blockSessionTermination) {
      logger.info(LogTag.RuntimeLaunch, 'Launched successfully', { name });
    }

    return result;
  }

  dispose() {
    for (const disposable of this._disposables) disposable.dispose();
    this._disposables = [];
    for (const launcher of this._launchers) launcher.dispose();
    this._launchers.clear();
    this._detachOrphanThreads([]);
  }

  targetList(): ITarget[] {
    const result: ITarget[] = [];
    for (const delegate of this._launchers) result.push(...delegate.targetList());
    return result;
  }

  async attachScriptSkipper(target: ITarget, cdp: Cdp.Api, dap: Dap.Api): Promise<void> {
    this._scriptSkipper!.initNewTarget(target, cdp.Runtime, cdp.Debugger);
  }

  async attach(target: ITarget) {
    if (!target.canAttach()) return;
    const cdp = await target.attach();
    if (!cdp) return;
    const connection = await this._delegate.acquireDap(target);
    const dap = await connection.dap();

    if (!this._asyncStackPolicy) {
      this._asyncStackPolicy = getAsyncStackPolicy(this._launchParams!.showAsyncStacks);
    }

    const debugAdapter = new DebugAdapter(
      dap,
      this._launchParams?.rootPath || undefined,
      target.sourcePathResolver(),
<<<<<<< HEAD
      this._scriptSkipper!,
=======
      this._asyncStackPolicy,
>>>>>>> 7c1a18c9
      this._launchParams!,
      this._rawTelemetryReporter!,
    );
    await this.attachScriptSkipper(target, cdp, dap);
    const thread = debugAdapter.createThread(target.name(), cdp, target);
    this._threads.set(target, { thread, debugAdapter });
    const startThread = async () => {
      await debugAdapter.launchBlocker();
      cdp.Runtime.runIfWaitingForDebugger({});
      return {};
    };
    if (await this._delegate.initAdapter(debugAdapter, target)) {
      startThread();
    } else {
      dap.on('attach', startThread);
      dap.on('disconnect', async () => {
        this._rawTelemetryReporter!.flush.fire();
        if (target.canStop()) target.stop();
        return {};
      });
      dap.on('terminate', async () => {
        if (target.canStop()) target.stop();
        return {};
      });
      dap.on('restart', async () => {
        if (target.canRestart()) target.restart();
        else await this._restart();
        return {};
      });
    }

    await target.afterBind();
  }

  async detach(target: ITarget) {
    if (!target.canDetach()) return;
    await target.detach();
    this._releaseTarget(target);
  }

  _attachToNewTargets(targets: ITarget[]) {
    for (const target of targets.values()) {
      if (!target.waitingForDebugger()) continue;
      const thread = this._threads.get(target);
      if (!thread) this.attach(target);
    }
  }

  _detachOrphanThreads(targets: ITarget[], terminateArgs?: Dap.TerminatedEventParams) {
    const set = new Set(targets);
    for (const target of this._threads.keys()) {
      if (!set.has(target)) this._releaseTarget(target, terminateArgs);
    }
  }

  _releaseTarget(target: ITarget, terminateArgs: Dap.TerminatedEventParams = {}) {
    const data = this._threads.get(target);
    if (!data) return;
    this._threads.delete(target);
    data.thread.dispose();
    data.debugAdapter.dap.terminated(terminateArgs);
    data.debugAdapter.dispose();
    this._delegate.releaseDap(target);
  }
}

function warnNightly(dap: Dap.Api): void {
  if (isNightly()) {
    dap.output({
      category: 'console',
      output: `Note: Using the "nightly" debug extension\n`,
    });
  }
}<|MERGE_RESOLUTION|>--- conflicted
+++ resolved
@@ -24,13 +24,10 @@
 import { ILauncher, ILaunchResult, ITarget } from './targets/targets';
 import { RawTelemetryReporterToDap } from './telemetry/telemetryReporter';
 import { filterErrorsReportedToTelemetry } from './telemetry/unhandledErrorReporter';
-<<<<<<< HEAD
 import { ScriptSkipper } from './adapter/scriptSkipper';
 import Cdp from './cdp/api';
-=======
 import { ITargetOrigin } from './targets/targetOrigin';
 import { IAsyncStackPolicy, getAsyncStackPolicy } from './adapter/asyncStackPolicy';
->>>>>>> 7c1a18c9
 
 const localize = nls.loadMessageBundle();
 
@@ -54,11 +51,8 @@
   private _launchParams?: AnyLaunchConfiguration;
   private _rawTelemetryReporter: RawTelemetryReporterToDap | undefined;
   private _clientCapabilities: Dap.InitializeParams | undefined;
-<<<<<<< HEAD
   private _scriptSkipper?: ScriptSkipper;
-=======
   private _asyncStackPolicy?: IAsyncStackPolicy;
->>>>>>> 7c1a18c9
 
   constructor(
     delegate: IBinderDelegate,
@@ -266,11 +260,8 @@
       dap,
       this._launchParams?.rootPath || undefined,
       target.sourcePathResolver(),
-<<<<<<< HEAD
       this._scriptSkipper!,
-=======
       this._asyncStackPolicy,
->>>>>>> 7c1a18c9
       this._launchParams!,
       this._rawTelemetryReporter!,
     );
